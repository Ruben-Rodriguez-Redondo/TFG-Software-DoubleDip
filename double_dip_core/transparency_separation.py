--- conflicted
+++ resolved
@@ -521,7 +521,7 @@
     t1 = prepare_image(path_input1)
     t2 = prepare_image(path_input2)
 
-    # Resize to its min if images_remove have diferent size
+    # Resize to its min if images have diferent size
     min_height = min(t1.shape[0], t2.shape[0])
     min_width = min(t1.shape[1], t2.shape[1])
     t1 = cv2.resize(t1, (min_width, min_height))
@@ -540,15 +540,10 @@
         "num_iter": 4000,
         "show_every": 500
     }
-<<<<<<< HEAD
     start = time.time()
     main_two_images_separation('images/transparency/transparency_0.30.png', 'images/transparency/transparency_0.70.png',
                                conf_params)
     print(f'\nTime: {time.time() - start} seconds')
-=======
-    main_two_images_separation('images/input1.jpg', 'images/input2.jpg', conf_params)
-
->>>>>>> 3967227f
     # Separation of textures
     conf_params = {
         "num_iter": 8000,
